# Ignore decoder.py and fileinfo.py (if installed locally)
decoder.py
fileinfo.py

# Ignore install log file + build_dir
build_dir
install.log

# Ignore all compiled python files
*.pyc

# Ignore Other Dev Files
sftp-config.json

# Ignore Dolphin View settings files
.directory
<<<<<<< HEAD
=======

# Ignore all LED configs except default
Led[0-9].cfg
>>>>>>> 7a9dfbc5
<|MERGE_RESOLUTION|>--- conflicted
+++ resolved
@@ -14,9 +14,6 @@
 
 # Ignore Dolphin View settings files
 .directory
-<<<<<<< HEAD
-=======
 
 # Ignore all LED configs except default
-Led[0-9].cfg
->>>>>>> 7a9dfbc5
+Led[0-9].cfg