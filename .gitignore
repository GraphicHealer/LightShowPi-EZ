# Ignore decoder.py and fileinfo.py (if installed locally)
decoder.py
fileinfo.py

# Ignore install log file + build_dir
build_dir
install.log

# Ignore all compiled python files
*.pyc

# Ignore Other Dev Files
sftp-config.json

<<<<<<< HEAD

=======
>>>>>>> dfd566ca
# Ignore Dolphin View settings files
.directory<|MERGE_RESOLUTION|>--- conflicted
+++ resolved
@@ -12,9 +12,5 @@
 # Ignore Other Dev Files
 sftp-config.json
 
-<<<<<<< HEAD
-
-=======
->>>>>>> dfd566ca
 # Ignore Dolphin View settings files
-.directory+.directory
