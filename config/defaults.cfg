# Licensed under the BSD license.  See full license in LICENSE file.
# http://www.lightshowpi.com/
#
# This is the configuration file for the program. This file follows conventions
# of a python config file. The variables defined below control variable aspects
# of the program.
#
# Author: Chris Usey (chris.usey@gmail.com)
# Author: Todd Giles (todd.giles@gmail.com)
#
# Copy this sample file and rename as 'overrides.cfg' in this directory and then
# modify any and all settings that you need to or would like to.  You can also
# override settings via adding a file '/home/pi/.lights.cfg'.
#
# The order in which settings are loaded / overridden are:
#
#   (1) config/defaults.cfg (i.e. this file)
#   (2) config/overrides.cfg
#   (3) /home/pi/.lights.cfg
#   (4) ~/.lights.cfg (if not same as 3)
#
# A sample playlist is included to get you started and is distributed under a 
# creative commons license:
#
# http://freemusicarchive.org/music/Various_Artists_Rushcoil/XMAS_Compilation_2010
# XMAS Compilation 2010 - http://rushcoil.bandcamp.com/album/xmas-compilation-2010
# Various Artists: (Rushcoil)
# License: http://creativecommons.org/licenses/by-nc-sa/4.0



[hardware]

# Devices
#
# A user can define certain IC's to use with their project. A list of supported IC's
# are listed below along with their required parameters. You can define multiple IC's
# of the same type if you are chaining IC's or you can define multiple different types
# of IC's.  Some sample configurations can be found in the "config/contrib" directory.
# The support for these IC follow closely to extension supported by the wiringpi library.
# For more information regarding the extensions please visit the wiringpi extensions page.
# http://wiringpi.com/extensions/
#
# A NOTE ON PORT EXPANDERS 
# If you are using a port expander and enable them in the following settings
# you must enable i2c and/or spi modules on the raspberryPi. 
# you can check to see if these modules are enabled by issuing the command:
# $ sudo lsmod
# In the output you will find the following if i2c and/or spi is enabled
# > spi_bcm2708             4808  0 
# > i2c_bcm2708             4719  0 
# A simple Google search will provide instruction on enabling I2C and SPI modules 
# on the RaspberryPi
#
# Supported Devices:
#
#   IC NAME     |          IC TYPE                  |       ATTRIBUTES
# ______________________________________________________________________________
#  mcp23016     |   I2C Expansion Chip (16 Pins)    |   (pinBase, i2cAddress)
#  mcp23008     |   I2C Expansion Chip (08 Pins)    |   (pinBase, i2cAddress)
#  mcp23017     |   I2C Expansion Chip (16 Pins)    |   (pinBase, i2cAddress)
#  pcf8574      |   I2C Expansion Chip (8 Pins)     |   (pinBase, i2cAddress)
#  mcp23s08     |   SPI Expansion Chip (08 Pins)    |   (pinBase, spiPort, devId)	
#  mcp23s17     |   SPI Expansion Chip (16 Pins)    |   (pinBase, spiPort, devId)
#  sr595        |   Shift Register Chip (8 pins)    |   (pinBase, numPins, dataPin, clockPin, latchPin)
#
# The device setting is defined as a JSON formatted object. 
# If defining the object on more than one line, pay attention to spacing and tabs as 
# the object should follow python conventions for indentation.  If you get an error, chances are your 
# object is not formatted correctly or your indentation is not correct. You can check if your JSON is
# valid by using an online validator such as http://jsonlint.com.
#
# The Syntax is:
#
# devices = {
#		"< IC 1 Name >": [
#			{
#				"< IC 1 slave 1 attribute 1 name >": "< IC 1 slave 1 attribute 1 property >",
#				"< IC 1 slave 1 attribute 2 name >": "< IC 1 slave 1 attribute 2 property >"
#			},
#			{
#				"< IC 1 slave 2 attribute 1 name >": "< IC 1 slave 2 attribute 1 property >",
#				"< IC 1 slave 2 attribute 2 name >": "< IC 1 slave 2 attribute 2 property >"
#			}
#		],
#		"< IC 2 Name >": [
#			{
#				"< IC 2 slave 1 attribute 1 name >": "< IC 2 slave 1 attribute 1 property >",
#				"< IC 2 slave 1 attribute 2 name >": "< IC 2 slave 1 attribute 2 property >"
#			}
#		]
#	}
#
# By default no devices are defined
devices = {}

# If using a relay that is active low, set to 'yes'
# Most solid state relays are active high
# Most mechanical relays are active low
active_low_mode = no

# GPIO pins to use for each channel

# A+, B+ and 2B models
#
#                         +=========+
#         POWER  3.3VDC   | 1 . . 2 |  5.0VDC   POWER
#      I2C SDA1  GPIO  8  | 3 . . 4 |  5.0VDC   POWER
#      I2C SCL1  GPIO  9  | 5 . . 6 |  GROUND
#      CPCLK0    GPIO  7  | 7 . . 8 |  GPIO 15  TxD UART
#                GROUND   | 9 . . 10|  GPIO 16  RxD UART
#                GPIO  0  |11 . . 12|  GPIO  1  PCM_CLK/PWM0
#                GPIO  2  |13 . . 14|  GROUND
#                GPIO  3  |15 . . 16|  GPIO  4
#         POWER  3.3VDC   |17 . . 18|  GPIO  5
#      SPI MOSI  GPIO 12  |19 .   20|  GROUND
#      SPI MISO  GPIO 13  |21 . . 22|  GPIO  6
#      SPI SCLK  GPIO 14  |23 . . 24|  GPIO 10  CE0 SPI
#                GROUND   |25 . . 26|  GPIO 11  CE1 SPI
# I2C ID EEPROM  SDA0     |27 . . 28|  SCL0     I2C ID EEPROM
#        GPCLK1  GPIO 21  |29 . . 30|  GROUND
#        CPCLK2  GPIO 22  |31 . . 32|  GPIO 26  PWM0
#          PWM1  GPIO 23  |33 . . 34|  GROUND
#   PCM_FS/PWM1  GPIO 24  |35 . . 36|  GPIO 27
#                GPIO 25  |37 . . 38|  GPIO 28  PCM_DIN
#                GROUND   |39 . . 40|  GPIO 29  PCM_DOUT
#                         +=========+
#
# A and B models only
#                         +=========+
#         POWER  3.3VDC   | 1 . . 2 |  5.0VDC   POWER
#      I2C SDA0  GPIO  8  | 3 . . 4 |  DNC  
#      I2C SCL0  GPIO  9  | 5 . . 6 |  GROUND
#                GPIO  7  | 7 . . 8 |  GPIO 15  TxD UART
#                DNC      | 9 . . 10|  GPIO 16  RxD UART
#                GPIO  0  |11 . . 12|  GPIO  1  PCM_CLK/PWM0
#                GPIO  2  |13 . . 14|  DNC
#                GPIO  3  |15 . . 16|  GPIO  4
#                DNC      |17 . . 18|  GPIO  5
#      SPI MOSI  GPIO 12  |19 .   20|  DNC
#      SPI MISO  GPIO 13  |21 . . 22|  GPIO  6
#      SPI SCLK  GPIO 14  |23 . . 24|  GPIO 10  CE0 SPI
#                DNC      |25 . . 26|  GPIO 11  CE1 SPI
#                         +=========+


# Note!! The GPIO pins are numbered based on the wiringpi specification, not the official pi pinout.
# To find the physical pin locations and numbers, run the following command:
# gpio readall
# The 'Name' column will list the GPIO numbers that lightshowPi recognizes, and the 'Physical' column
# shows the physical location of that pin.
# Reference: http://wiringpi.com/pins/
#
# Using 8 pins of GPIO on the pi as well as 16 pins via  the MCP23017 OR MCP23S17 port
# expander with pin_base = 65:
#gpio_pins = 0,1,2,3,4,5,6,7,65,66,67,68,69,70,71,72,73,74,75,76,77,78,79,80
#
# using additional GPIO of the pi B+ as well as the 16 pins via  the MCP23017 port
#gpio_pins = 0,1,2,3,4,5,6,7,21,22,23,24,25,26,27,28,29,65,66,67,68,69,70,71,72,73,74,75,76,77,78,79,80
#
# Using 8 pins of GPIO on the pi:
gpio_pins = 0,1,2,3,4,5,6,7

#
# Using 8 pins of GPIO with FM transmitting on the pi b+:
#pin 7 cannot be used in FM mode because that is used for the antenna
#gpio_pins = 0,1,2,3,4,5,6,21

# Set the mode the pins should be configured in, namely "pwm" for fading in and
# out based upon the frequency response, or "onoff" for an on off switching
# effect when crossing a median frequency response per channel.
#
# Note: Mechanical relays will likely fail much sooner in "pwm" mode, it is 
# suggested to only use pwm mode if using solid state relays (SSR).
#
# You can configure each pin individually, for example:
#pin_modes = onoff,onoff,pwm,pwm,pwm,onoff,onoff
#
# Or you can simply set all pins to the same mode:
pin_modes = onoff

# We use the wiringPi's software pwm library for "pwm" fading:
#
# https://projects.drogon.net/raspberry-pi/wiringpi/software-pwm-library/
#
# TODO(toddgiles): Add a page to the wiki with examples of different types of lights and
# relays and the effect produced for various PWM ranges.  The text below should be taken
# with a grain of salt as I have not been able to test as completely as I'd like to yet.
#
# Change the pwm range used for this software pwm by changing this setting.  The optimal 
# setting really depends on your hardware setup.  If you are using zero-cross relays and 
# driving an AC load then using a pwm range of 500 gives decent results (flickering
# effect for many led lights with input rectifiers, and a decent fade for incandescents).
# A range of 500 generates a 20Hz pwm frequency.
#
# If you have random cross relays that can shut-off / on at any time then going for a
# 60 Hz pwm frequency can be advantageous, although timing this to the actual zero crossings
# of the power line used will give the best fading effect - again with incandescent bulbs.
# A range of 167 approximately generates a 60Hz pwm frequency.
#
# If you are attempting to fade a DC led load then the default range of 100 which gives a
# 100Hz pwm frequency works fine.
pwm_range = 100


[lightshow]
# We support the following modes for running lightshows:

# ---------------------------------------------------------------
# 'playlist' mode specific configurations for the lightshow
# ---------------------------------------------------------------
# Play song files on the RPi from the playlist as defined below, with
# the preshow defined before each song. (default)
mode = playlist

# The playlist_path defines the path to the .playlist file.  The .playlist file 
# is a text file that contains a list of what songs should be included in the show 
# and is in the format:
# [songname1] <tab> [/full/path/to/song]
# [songname2] <tab> [/full/path/to/song]
# A sample of how this should be configured can be found in $SYNCHRONIZED_LIGHTS_HOME/music/sample/
# To create your own playlist simply create a .playlist file with the songs desired and set the
# playlist_path accordingly.
#
# SMS NOTE: the songname that you define in the playlist can be anything you desire, the songname
# is what users will see when listing the songs via SMS.
playlist_path = $SYNCHRONIZED_LIGHTS_HOME/music/sample/.playlist

# Set the following setting to 'yes' to randomize playback of songs from the
# playlist.  Default is to play the songs in the order listed in the playlist.
randomize_playlist = no

# ---------------------------------------------------------------
# 'audio-in' mode specific configurations for the lightshow
# ---------------------------------------------------------------
# Control the lightshow from an audio stream coming from a usb-audio dongle
# See http://lightshowpi.org/usb-audio-in-support/ for 
# more details on using audio-in mode.
# mode = audio-in

# The name of the input audio card to use, by default use the default system
# audio input device.  You can override this to another card by setting it to the
# name found from the audio_in_cards.py script (in tools directory).
audio_in_card = default

# ---------------------------------------------------------------
# 'stream-in' mode specific configurations for the lightshow
# ---------------------------------------------------------------
# Control the lightshow from an audio stream coming from a streaming source
# mode = stream-in

# this example will play a shoutcast/icecast stream
stream_command_string = sudo mpg123 --stdout http://193.34.51.115:80

# Example using Shairport Sync to strem AirPlay https://github.com/mikebrady/shairport-sync
# stream_command_string = shairport-sync -v -o stdout

# You can also use a fifo to get streams like Pandora from players like pianobar

# stream_command_string = pianobar
# NOTE: To use pianobar you must set it up to auto login and auto play a station
# refer to this post for an example pianobar config to do this
# http://ubuntuforums.org/showthread.php?t=1533357&p=9746309#post9746309

# A basic pianobar config that will allow you to login and autostart a station
# is included in lightshowpi/config/contrib
# You will need to place in the root users folder
# /root/.config/pianobar/config

# lightshow fifo settings.  Used with stream-in option.
# 
# To use a fifo you will need to add an alsa plugin to /etc/asound.conf
# A copy of the plugin is included in lightshowpi/config/contrib
use_fifo = False

# ---------------------------------------------------------------
# mode specific configurations shared by audio-in and stream-in
# ---------------------------------------------------------------
# The number of input channels, typically 1 or 2:
#   1 - mono / mic input
#   2 - stereo input
input_channels = 1

# The rate at which to sample input from the usb dongle
input_sample_rate = 48000

# ---------------------------------------------------------------
# audio_out_card configuration for the lightshow
# ---------------------------------------------------------------
# The name of the output audio card to use, by default use the default system
# audio output device.  You can override this to another card by setting it to the
# name found from the audio_in_cards.py script (in tools directory).
# Another way to get the name of the card to use and the proper format to use is to run 
# aplay -L | grep default 
# on the command line and copy the part of the output you need, as an example this command 
# tells me that the defaut Alsa card built into the RPI is 
# sysdefault:CARD=ALSA
# and that my usb sound card is
# sysdefault:CARD=Device 
#
# If you are using a usb sound card and do not want to set is as the default,
# you can just set it here and not have to edit your alsa-base.conf / alsa.conf files
# All of this applies to audio_in_card as well 
audio_out_card = default

# ---------------------------------------------------------------
# preshow config
# ---------------------------------------------------------------
# Control the lights between songs.  You can turn the lights on and off a specified number of
# seconds an arbitrary number of times and play and audio file with the preshow_configuration setting. 
# If no preshow_configuration is defined, songs will be played one after another without any delay.  
# Individual channels can be controlled per transition defined by adding the channel_control option.
# The transition type will specify if all lights should be turned on, or turned off, and the
# channel_control will override the transition type so that specific channels can be controlled 
# regardless of the transition type. Channels defined in the channel_control list are 1 based 
# (i.e. the first channel starts at 1)  The preshow_configuration is defined as a JSON formatted object.
# If defining the object on more than one line, pay attention to spacing and tabs as the object 
# should follow python conventions for indentation.  If you get an error, chances are your object is
# not formatted correctly or your indentation is not correct. You can check if your JSON is valid by
# using an online validator such as http://jsonlint.com.
#
# SPECIAL NOTE: Defining a channel_control WILL supersede any channels that are defined in always_on_channels
# or always_off_channels below. 
#
#The syntax is:
#preshow_configuration = 
#	{
#		"transitions": [
#			{
#				"type": "< off|on >",
#				"duration": < seconds >,
#				"channel_control": {
#					"< off|on >": [< channel >,< channel >,....]
#				}
#			},
#			{
#				"type": "< off|on >",
#				"duration": < seconds >,
#				"channel_control": {
#					"< off|on >": [< channel >,< channel >,....]
#				}
#			}
#		],
#		"audio_file": "</path/to/audio_file> or null if no audio"
#	}
#
# Turn the lights on for 30 seconds, leaving channel 3 off during the "on" transition, then
# turn the lights off for 5 seconds, leaving channel 1 and 3 on during the "off" transition
#preshow_configuration = 
#	{
#		"transitions": [
#			{
#				"type": "on",
#				"duration": 30,
#				"channel_control": {
#					"off": [3]
#				}
#			},
#			{
#				"type": "off",
#				"duration": 5,
#				"channel_control": {
#					"on": [1,3]
#				}
#			}
#		]
#	}
#
# You also have the option to run a custom script that will do anything you can
# think of. We have included a few examples in $SYNCHRONIZED_LIGHTS_HOME/py/example_scripts
# to use this feature 
#preshow_script = /full/path/to/your/script.py
# this will override the preshow_configuration
# and use the specified script
# Disable the preshow altogether:
#preshow_script = 
#preshow_configuration = 
#
# Default is to be on for 10 seconds and off for 1 with no channel_control overrides
# no audio played.
preshow_script = 
preshow_configuration = 
	{
		"transitions": [
			{
				"type": "on",
				"duration": 10,
				"channel_control": {
				}
			},
			{
				"type": "off",
				"duration": 1,
				"channel_control": {
				}
			}
		],
		"audio_file": null
	}

# ---------------------------------------------------------------
# postshow config
# ---------------------------------------------------------------
# postshow configuration is identical to the preshow configuration
# see above for syntax
# Default is to be disabled
# no audio played.
postshow_script = 
postshow_configuration = 

# ---------------------------------------------------------------
# common lightshow configuration options (affects multiple modes)
# ---------------------------------------------------------------

# Override channels to be always on, always off, or inverted. inverted channels
# will turn off when music is played, and on otherwise.  These lists are 1
# based (i.e. the first channel starts at 1).
#
# SPECIAL NOTE: Defining an always on channel DOES NOT supersede any channels that are defined
# in the channel_control options of the preshow_configuration
#
# Always keep channels 2 and 6 on:
#always_on_channels = 2,6
#
# Always keep channel 5 off:
#always_off_channels = 5
#
# Invert the output for channel 4 and 8:
#invert_channels = 4,8
#
# Default (-1) disables each of these settings
always_on_channels = -1
always_off_channels = -1
invert_channels = -1

# Allow lights to become less "blinky" by fading out after a peak response
# Typical values should be in the range of 0.05 to 0.20
# Smaller values will cause the lights to remain on longer
# Setting decay_factor to 0 will disable this functionality
decay_factor = 0

<<<<<<< HEAD
=======
# ---------------------------------------------------------------
# attenuate percentage
# ---------------------------------------------------------------

# Lower the response value for the lights by a percentage
# Typical values should be in the range of 20-50
# Higher values will cause the lights to be more off than on in onoff mode
# Setting attenuate_pct to 0 will disable this functionality

attenuate_pct = 0

>>>>>>> e06ca2f1

[audio_processing]
# By setting fm to true it will output the fm single on port 4
# otherwise will result in output through the lineout port
# frequency is the fm channel to play on
fm = False
frequency = 100.1

# light_delay is the number of seconds the light display is delayed from the input audio
# use zero for an audio device output. Typically this is less than 1.0
light_delay = 0.0


# Note: You may have to delete the song cache after changing these settings.

# The following values control the frequencies to which the channels will
# respond. With min_frequency being the lowest frequency for which a channel
# will be activated and max_frequency being the max frequency for which a 
# channel will be activated.
#
# The frequency range will be evenly divided between all the channels defined
# in gpio_pins. 
#
# Note that custom_channel_frequencies overrides these settings.
min_frequency = 20
max_frequency = 15000

# The following setting can be used to custom map the channels, in effect
# this can programmatically allow you to switch a specific channel of
# lights to a different frequency without having to physically rewire the
# channels.
#
# For example: Imagine we have 8 channel's output that are connected to
# corresponding gpio_pins. When the frequencies are mapped without using
# custom_channel_mapping, and with a channel mapping defined as:
#custom_channel_mapping = 1,2,3,4,5,6,7,8
# the lowest frequency is assigned to channel 1, the next highest to channel
# 2, and so on until the highest value is mapped to channel 8 (the 8th pin
# defined in gpio_pins).
#
# Now say you wanted your THIRD channel to have the lowest frequency, without
# using custom_channel_mapping you would have to physically rewire channel 3.
# With custom channel mapping you simply define:
#custom_channel_mapping = 1,2,1,4,5,6,7,8
# Now both channel 1 and channel 3 will activated when the lowest frequency is
# played. custom_channel_mapping must be the same size as gpio_pins.
#
# If you want to create a mirroring effect for the lights define:
#custom_channel_mapping = 1,2,3,4,4,3,2,1
# With custom channel mapping the program will only calculate and distribute
# frequencies for the highest channel listed in custom_channel_mapping. So in
# this mirroring example, the program will evenly distribute the frequencies.
#
# The default is not to define custom channel mapping and let the program
# map the channels 1:1
custom_channel_mapping =


# Defining custom_channel_frequencies overrides the min_frequency and
# max_frequency settings, allowing you to define a custom list of frequencies
# that should be utilized for each channel. The list must be the size of
# (gpio_pins + 1) or if custom_channel_mapping is being used it must be the
# size of the max value + 1 in the custom_channel_mapping list.
#custom_channel_frequencies = 0,156,313,625,1250,2500,5000,10000,15000
# Raspberry Pi Model B+
#custom_channel_frequencies = 0,833,1666,2499,3332,4165,4998,5831,6664,7497,8330,9163,10829,11662,12495,13328,14161,15000
custom_channel_frequencies =

[sms]
# If you desire to use SMS set to True, otherwise set this variable to False
enable = False

# All enabled sms commands must be defined here, otherwise they will be
# reported as errors when requested. Note: Each command must be defined in the
# 'py/sms_commands.py' file as a function. See that file for examples.
commands = help,volume,play,vote,list

# Commands can have aliases defined here.  IMPORTANT: Make sure that the
# aliases are defined with the longest aliases first, otherwise the shorter
# alias may win out and pass along part of the longer alias as if it were
# an argument to the command (e.g. vol, v and not v, vol)
#
# TODO(toddgiles): Add auto-aliases based upon best match from all commands
help_aliases = h
volume_aliases = vol, v
play_aliases = p, next, n
list_aliases = l, songs

# Short description of each command (returned in help request).  Leave
# the description blank to not have it returned in help requests.
help_description =
volume_description = vol<level>: vol+, vol-, v95
play_description = play<song#>: play3, p3
vote_description = vote<song#>: vote1, or simply 1
list_description = list: lists all songs

# Configuration options for the list command.
# Note: There is a SMS character limit for most carriers, your message may
# still be chopped into multiple text's.
# The number of songs to return per sms message
list_songs_per_sms = 4
# The number of songs to return in a list
list_songs_per_page = 4


# The default command is the command assumed when the sms message doesn't
# match any given command or command alias.
default_command = vote

# Multiple groups can be defined to fine tune which users can execute
# which actions. For each group defined, you should also define a
# groupname_users to list all users in the group as well as 
# groupname_commands to list all commands the group can perform.
groups = admin,guest,voting

# For each group defined above, include the cell # for each member of
# the group.  A cell # can be in multiple groups. Note the format of the
# numbers: "+xxxxxxxxxxx:".  The special term 'all' can be used to create
# groups that apply to all cell #'s.
admin_users = +11111111111:,+12222222222:
guest_users = +13333333333:
voting_users = all

# Specify which commands each group has access to. Each command must be
# defined in 'commands' above. The special term 'all' includes all defined
# commands.
admin_commands = all
guest_commands = play
voting_commands = help,vote,list

# For each group defined above, throttling of commands can be achevied
# by defining [command]:<command limit> for each command and limit you 
# wish to place a throttle on.  Each command must be defined in 'commands'
# above. The special term 'all' can be used to place an overall throttle on
# group as a whole, and will limit the group to a specific number of commands
# than can be used during 'throttle_time_limit_seconds'. Note that the order in which
# 'groups' above is important (see note for groups above). If a user is defined
# in more than one group, the user will be throttled at the highest group level.
# that they belong to.
throttle_time_limit_seconds = 3200
admin_throttle = all:100
guest_throttle = play:10,vote:60,all:100
voting_throttle = vote:10,all:100

# Add users who are abusing your system to this blacklist, and their commands
# will all be ignored by the application.
blacklist = +14444444444:,+15555555555:

# The response given to an unknown command (i.e. the default command does
# not know how to handle it, and it doesn't match any other commands).
unknown_command_response = Hrm, not sure what you needed, try texting 'help' ...

# The response given to an unauthorized request.
unauthorized_response = Hrm, not sure what you needed, try texting 'help' ...

# The response given when throttle limits have been reached
throttle_limit_reached_response = Thank you, but the system has reached its maximum number of requests for the time being. Please try again in a little while.


[network]
#network streaming
# The default mode for network streaming is be turned "off".
# For your pi to broadcast or receive you must set one pi in your network to
# be the server and any number to be clients
# options off, server, client
networking = off

# default port is 8888
# you can set this to any port of your chosing, just make sure that it
# does not interfere with other systems that might be on your network
# If you do change the default, you must change it on all systems that
# you have setup, the server pi and any client pi
port = 8888

# The buffer option determins the length of your receive buffer
# if the buffer is to small you will receive pickle errors (data is pickled
# before sending) if the buffer is to large it can cause your show to go out of
# sync.  The default is 1024 and is large enought for 16 channels.  If you add
# more channels you will need to increase this value.  It is best to use a 
# multiple of 8
buffer = 1024

# Channels
# Affects clients only
#
# The clients default default behavior is for a client to mirror the lightshow
# with all available channels available to the client. This also assumes the 
# server and the client have at the least the same number of channels defined.
# The server can have more channels defined, but the client cannot, at least 
# for this default configuration to work.
#
# You can have more channels on the client but you must index them to one of the
# existing channels being broadcast by the server.
# Example
# channels = 0,1,2,3,4,5,6,7,0,1,2,3,4,5,6,7
# 
# The channels option is index based and starts at 0, this means that the pin numbers
# in the gpio_pins options does not matter, only the index number does.
# It starts at 0 and will increase by one for each channel.
# 0,1,2,3,4,5,6,7,8,9,10,11,12,13,14,15,etc..........
#
# You can omit channels and even duplicate channels.
# Examples

# If a server has 32 channels it will broadcast the data for all 32 channels,
# but if a client only has 8 channels it will only playback the data for the first
# 8 channels, also clients can not playback data for more channels then the server
# can supply so having a client with 16 channels and a server with only 8 is not very
# useful in a simple mirroring setup.
# Use this setting to tell your client which channels to use
# channels are list based and start at 0
# 0,1,2,3,4,5,6,7 = 8 channels
# 0,1,2,3,4,5,6,7,8,9,10,11,12,13,14,15 = 16 channels
#
# These channels must be defined on you server, but do not need to be real channels
# You can simply add virtual channels to your server by adding to gpio_pins option
# in the "[hardware]" section.
# Define your real channels first, then add any number of virtual channels that you
# want after that
# example
# you have 8 real channels on your server, and add 8 virtual channels to display
# on your client
# on the server do this
# gpio_pins = 0,1,2,3,4,5,6,7,100,101,102,103,104,105,106,107
# just pick unused pin numbers, 100 seems like a good place to start as pins
# above 100 do not exist, you can use any starting point you wish, but I recommend
# following the guidelines for using expander chips as a starting point
# After that you can send the virtual channels to your client and they will be displayed
#
# These channels will be mapped to the channels on the client
# in order, starting with the first available channel on the client
# The incomming channels from the server wil be mapped as you list them
#
# One last option is to not use a channel on the client
# just insert a negative number as the input channel and it will no
# longer be used.  Use any number less then 0 (negative)
# in this example channels 2 4 and 6 on the client will not be used
# channels = 0,1,-2,3,-4,5,-6,7

channels =<|MERGE_RESOLUTION|>--- conflicted
+++ resolved
@@ -439,8 +439,6 @@
 # Setting decay_factor to 0 will disable this functionality
 decay_factor = 0
 
-<<<<<<< HEAD
-=======
 # ---------------------------------------------------------------
 # attenuate percentage
 # ---------------------------------------------------------------
@@ -452,7 +450,6 @@
 
 attenuate_pct = 0
 
->>>>>>> e06ca2f1
 
 [audio_processing]
 # By setting fm to true it will output the fm single on port 4
