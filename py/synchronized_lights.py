--- conflicted
+++ resolved
@@ -400,27 +400,7 @@
         if self.server:
             self.network.set_playing()
 
-<<<<<<< HEAD
         songcount = 0 
-=======
-        if cm.lightshow.mode == 'stream-in':
-            try:
-                streamout = outq.get_nowait().strip('\n\r')
-            except Empty:
-                pass
-            else:
-                print streamout
-                if cm.lightshow.stream_song_delim in streamout:
-                    songcount+=1
-                    if cm.lightshow.songname_command:
-                        streamout = streamout.replace('\033[2K','')
-                        streamout = streamout.replace(cm.lightshow.stream_song_delim,'')
-                        streamout = streamout.replace('"','')
-                        os.system(cm.lightshow.songname_command + ' "Now Playing ' + streamout + '"')
-
-                if cm.lightshow.stream_song_exit_count > 0 and songcount > cm.lightshow.stream_song_exit_count:
-                    break
->>>>>>> 04cccb14
 
         # Listen on the audio input device until CTRL-C is pressed
         while True:
