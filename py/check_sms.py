#!/usr/bin/env python
#
# Licensed under the BSD license.  See full license in LICENSE file.
# http://www.lightshowpi.com/
#
# Author: Todd Giles (todd@lightshowpi.com)
#
# Modifications by: Chris Usey (chris.usey@gmail.com)
# Modifications by: Tom Enos (tomslick.ca@gmail.com)

import argparse
import csv
import fcntl
import logging
import os
import signal
import sys
import time

from BeautifulSoup import BeautifulSoup
from googlevoice import Voice
from googlevoice.util import LoginError, ValidationError
from threading import Thread

import configuration_manager
import commands

cm = configuration_manager.Configuration(True)

logging.basicConfig(filename=configuration_manager.LOG_DIR + '/music_and_lights.check.dbg',
                    format='[%(asctime)s] %(levelname)s {%(pathname)s:%(lineno)d}'
                           ' - %(message)s',
                    level=logging.INFO)
<<<<<<< HEAD
=======
# logging levels
levels = {'DEBUG': logging.DEBUG,
          'INFO': logging.INFO,
          'WARNING': logging.WARNING,
          'ERROR': logging.ERROR,
          'CRITICAL': logging.CRITICAL}

level = levels.get(parser.parse_args().log.upper())
logging.getLogger().setLevel(level)

# First check to make sure SMS is enabled
if not cm.sms.enable:
    sys.exit()

VOICE = Voice()
"""Setup your username and password in ~/.gvoice (or /root/.gvoice when running as root)
file as follows to avoid being asked for your email and password each time:

[auth]
email=<google voice email address>
password=<google voice password>
"""

# make sure we are logged in
# if unable to login wait 30 seconds and try again
# if unable to login after 3 attempts exit check_sms
logged_in = False
attempts = 0
while not logged_in:
    try:
        VOICE.login()
        logged_in = True
        logging.info("Successfully logged in to Google Voice account")
    except LoginError as error:
        attempts += 1
        if attempts <= 3:
            time.sleep(30)
        else:
            logging.critical('Unable to login to Google Voice, Exiting SMS.' + error)
            sys.exit(1)


def song_played(song):
    """Send an sms message to each requesting user that their song is now playing
    :param song: song list with voting and user data
    :type song: list
    """
    for phonenumber in song[2]:
        VOICE.send_sms(phonenumber, '"' + song[0] + '" is playing!')
>>>>>>> 9bdc529f


class Sms(Thread):
    """Check SMS messages from a Google Voice account to control the lightshow

    When executed, this script will check all the SMS messages from a Google Voice account checking
    for either the "help" command, which will cause a help message to be sent back to the original
    sender, or a single number indicating which song they are voting for.

    When a song is voted for, the playlist file will be updated with the sender's cell phone number
    to indicate it has received a vote from that caller.  This also enforces only a single vote per
    phone number per s (until that song is played).

    See the commands.py file for other commands that are also supported (as well as instructions on
    adding new own commands).

    Sample usage:

    sudo python check_sms.py --playlist=/home/pi/music/.playlist

    For initial setup:

    sudo python check_sms.py --setup=True

    Third party dependencies:

    pygooglevoice: http://sphinxdoc.github.io/pygooglevoice/
    Beautiful Soup: http://www.crummy.com/software/BeautifulSoup/
    """

    def __init__(self, setup=False):
        super(Sms, self).__init__()
        self.daemon = True
        self.cancelled = False

        if setup:
            self.cancelled = True

        # if not using sms exit
        if not cm.sms.enable:
            self.cancelled = True
            sys.exit()

        levels = {'DEBUG': logging.DEBUG,
                  'INFO': logging.INFO,
                  'WARNING': logging.WARNING,
                  'ERROR': logging.ERROR,
                  'CRITICAL': logging.CRITICAL}

        # set logging level from config or command line if used
        try:
            level = levels.get(args.log.upper(), logging.NOTSET)
        except NameError:
            level = levels.get(cm.sms.log_level, logging.NOTSET)

        logging.getLogger().setLevel(level)

        try:
            self.playlist = args.playlist
        except NameError:
            self.playlist = cm.sms.playlist_path

        self.songs = list()
        logging.info('loading playlist ' + self.playlist)

        self.load_playlist()
        commands.start(cm)
        self.voice = Voice()

    def run(self):
        """Overloaded Thread.run, runs the update
        method once per every 15 seconds."""
        self.login()

        while not self.cancelled:
            self.update()
            time.sleep(15)

    def cancel(self):
        """End this timer thread"""
        self.cancelled = True

    def update(self):
        """Check for new messages"""
        self.check()

    def login(self):
        """Login to google voice account

        Setup your username and password in ~/.gvoice (or /root/.gvoice when running as root)
        file as follows to avoid being asked for your email and password each time:

        [auth]
        email=<google voice email address>
        password=<google voice password>
        """

        # make sure we are logged in
        # if unable to login wait 30 seconds and try again
        # if unable to login after 3 attempts exit check_sms
        logged_in = False
        attempts = 0
        while not logged_in:
            try:
                self.voice.login()
                logged_in = True
                logging.info("Successfully logged in to Google Voice account")
            except LoginError as error:
                attempts += 1
                if attempt <= 3:
                    time.sleep(30)
                else:
                    logging.critical('Unable to login to Google Voice, Exiting SMS.' + error)
                    self.cancelled = True
                    sys.exit()

    @staticmethod
    def extract_sms(html_sms):
        """Extract SMS messages from BeautifulSoup tree of Google Voice SMS Html,

        returning a list of dictionaries, one per message.

        extract_sms - taken from http://sphinxdoc.github.io/pygooglevoice/examples.html
        originally written by John Nagle (nagle@animats.com)

        :param html_sms: Google Voice SMS Html data
        :type html_sms: BeautifulSoup object

        :return: msg_items
        :rtype: dictionary
        """
        msgitems = []

        # parse HTML into tree
        tree = BeautifulSoup(html_sms)
        conversations = tree.findAll("div", attrs={"id": True}, recursive=False)

        for conversation in conversations:
            # For each conversation, extract each row, which is one SMS message.
            rows = conversation.findAll(attrs={"class": "gc-message-sms-row"})
            # for all rows
            for row in rows:

                # For each row, which is one message, extract all the fields.
                # tag this message with conversation ID
                msgitem = {"id": conversation["id"]}
                spans = row.findAll("span", attrs={"class": True}, recursive=False)

                # for all spans in row
                for span in spans:
                    name = span['class'].replace('gc-message-sms-', '')

                    # put text in dict
                    msgitem[name] = (" ".join(span.findAll(text=True))).strip()

                # add msg dictionary to list
                msgitems.append(msgitem)

        return msgitems

    def load_playlist(self):
        """
        Load playlist from file

        notifying users of any of their requests that are now playing
        """
        with open(self.playlist, 'rb') as playlist_fp:
            fcntl.lockf(playlist_fp, fcntl.LOCK_SH)
            playlist = csv.reader(playlist_fp, delimiter='\t')
            self.songs = list()

            for song in playlist:
                logging.debug(song)

                if len(song) < 2 or len(song) > 4:
                    logging.error('Invalid playlist.  Each line should be in the form: '
                                  '<song name><tab><path to song>')
                    logging.warning('Removing invalid entry')
                    print "Error found in playlist"
                    print "Deleting entry:", song
                    continue
                elif len(song) == 2:
                    song.append(set())
                elif len(song) >= 3:
                    # Votes for the song are stored in the 3rd column
                    song[2] = set(song[2].split(','))

                    if len(song) == 4:
                        # Notification of a song being played is stored in the 4th column
                        # Send an sms message to each requesting user that their song is now playing
                        for phonenumber in song[2]:
                            self.voice.send_sms(phonenumber, '"' + song[0] + '" is playing!')

                        del song[3]
                        song[2] = set()

                self.songs.append(song)

            fcntl.lockf(playlist_fp, fcntl.LOCK_UN)

        logging.info('loaded %d songs from playlist', len(self.songs))
        cm.set_playlist(self.songs)

    def update_playlist(self):
        """Update playlist with latest votes"""
        with open(self.playlist, 'wb') as playlist_fp:
            fcntl.lockf(playlist_fp, fcntl.LOCK_EX)
            writer = csv.writer(playlist_fp, delimiter='\t')
            for song in self.songs:
                if len(song[2]) > 0:
                    song[2] = ",".join(song[2])
                else:
                    del song[2]
            writer.writerows(self.songs)
            fcntl.lockf(playlist_fp, fcntl.LOCK_UN)

    def check(self):
        """Process sms messages

        Download and process all sms messages from a Google Voice account.
        this is executed every 15 seconds
        """
        # load the playlist
        self.load_playlist()

        # Parse and act on any new sms messages
        messages = self.voice.sms().messages
        for msg in self.extract_sms(self.voice.sms.html):
            logging.debug(str(msg))
            response = commands.execute(msg['text'], msg['from'])
            if response:
                logging.info('Request: "' + msg['text'] + '" from ' + msg['from'])

                try:
                    if isinstance(response, basestring):
                        self.voice.send_sms(msg['from'], response)
                    else:
                        # Multiple parts, send them with a delay in hopes to avoid
                        # them being received out of order by the recipient.
                        for part in response:
                            self.voice.send_sms(msg['from'], str(part))
                            time.sleep(2)
                except ValidationError as v_error:
                    logging.warn(
                        str(v_error) + ': Error sending sms response (command still executed)',
                        exc_info=1)

                logging.info('Response: "' + str(response) + '"')
            else:
                logging.info('Unknown request: "' + msg['text'] + '" from ' + msg['from'])
                self.voice.send_sms(msg['from'], cm.sms.unknown_command_response)

        # update the playlist
        self.update_playlist()

        # Delete all messages now that we've processed them
        for msg in messages:
            msg.delete(1)


if __name__ == "__main__":
    parser = argparse.ArgumentParser()
    parser.add_argument('--playlist',
                        default=cm.sms.playlist_path,
                        help='filename with the song playlist, one song per line in the format: '
                             '<song name><tab><path to song>')
    parser.add_argument('--setup', default=False,
                        help='use this option to setup the default '
                             'configuration file for Google Voice')
    parser.add_argument('--log', default='INFO',
                        help='Set the logging level. levels:INFO, DEBUG, WARNING, ERROR, CRITICAL')
    args = parser.parse_args()

    check_sms = Sms(args.setup)
    signal.signal(signal.SIGINT, lambda x, y: check_sms.cancel())
    check_sms.start()
    signal.pause()<|MERGE_RESOLUTION|>--- conflicted
+++ resolved
@@ -31,58 +31,6 @@
                     format='[%(asctime)s] %(levelname)s {%(pathname)s:%(lineno)d}'
                            ' - %(message)s',
                     level=logging.INFO)
-<<<<<<< HEAD
-=======
-# logging levels
-levels = {'DEBUG': logging.DEBUG,
-          'INFO': logging.INFO,
-          'WARNING': logging.WARNING,
-          'ERROR': logging.ERROR,
-          'CRITICAL': logging.CRITICAL}
-
-level = levels.get(parser.parse_args().log.upper())
-logging.getLogger().setLevel(level)
-
-# First check to make sure SMS is enabled
-if not cm.sms.enable:
-    sys.exit()
-
-VOICE = Voice()
-"""Setup your username and password in ~/.gvoice (or /root/.gvoice when running as root)
-file as follows to avoid being asked for your email and password each time:
-
-[auth]
-email=<google voice email address>
-password=<google voice password>
-"""
-
-# make sure we are logged in
-# if unable to login wait 30 seconds and try again
-# if unable to login after 3 attempts exit check_sms
-logged_in = False
-attempts = 0
-while not logged_in:
-    try:
-        VOICE.login()
-        logged_in = True
-        logging.info("Successfully logged in to Google Voice account")
-    except LoginError as error:
-        attempts += 1
-        if attempts <= 3:
-            time.sleep(30)
-        else:
-            logging.critical('Unable to login to Google Voice, Exiting SMS.' + error)
-            sys.exit(1)
-
-
-def song_played(song):
-    """Send an sms message to each requesting user that their song is now playing
-    :param song: song list with voting and user data
-    :type song: list
-    """
-    for phonenumber in song[2]:
-        VOICE.send_sms(phonenumber, '"' + song[0] + '" is playing!')
->>>>>>> 9bdc529f
 
 
 class Sms(Thread):
@@ -192,10 +140,10 @@
                 logging.info("Successfully logged in to Google Voice account")
             except LoginError as error:
                 attempts += 1
-                if attempt <= 3:
+                if attempts <= 3:
                     time.sleep(30)
                 else:
-                    logging.critical('Unable to login to Google Voice, Exiting SMS.' + error)
+                    logging.critical('Unable to login to Google Voice, Exiting SMS.')
                     self.cancelled = True
                     sys.exit()
 
