--- conflicted
+++ resolved
@@ -4,12 +4,8 @@
 INSTALL_COMMAND="pacman -S --noconfirm"
 
 ## Python dependencies to be installed
-<<<<<<< HEAD
-PYTHON_DEPS=(Beautifulsoup mutagen pyalsaaudio simplejson wiringpi2 pygooglevoice cython \
+PYTHON_DEPS=(Beautifulsoup mutagen pyalsaaudio simplejson wiringpi wiringpi2 pygooglevoice cython \
              twython emoji)
-=======
-PYTHON_DEPS=(Beautifulsoup mutagen pyalsaaudio simplejson wiringpi wiringpi2 pygooglevoice cython)
->>>>>>> a703b7d3
 
 ## System packages to be installed
 SYSTEM_DEPS=(faad2 ffmpeg flac gcc git lame mpg123 make python2-numpy python2-setuptools \
